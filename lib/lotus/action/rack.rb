require 'securerandom'
<<<<<<< HEAD
require 'lotus/action/request'
=======
require 'lotus/http/status'
>>>>>>> 2b6468f2

module Lotus
  module Action
    # Rack integration API
    #
    # @since 0.1.0
    module Rack
      # The default HTTP response code
      #
      # @since 0.1.0
      # @api private
      DEFAULT_RESPONSE_CODE = 200

      # The default Rack response body
      #
      # @since 0.1.0
      # @api private
      DEFAULT_RESPONSE_BODY = []

      # The default HTTP Request ID length
      #
      # @since 0.3.0
      # @api private
      #
      # @see Lotus::Action::Rack#request_id
      DEFAULT_REQUEST_ID_LENGTH = 16

      # Override Ruby's hook for modules.
      # It includes basic Lotus::Action modules to the given class.
      #
      # @param base [Class] the target action
      #
      # @since 0.1.0
      # @api private
      #
      # @see http://www.ruby-doc.org/core-2.1.2/Module.html#method-i-included
      def self.included(base)
        base.extend ClassMethods
      end

      module ClassMethods
        # Use a Rack middleware as a before callback.
        #
        # The middleware will be used as it is, no matter if it's a class or an
        # instance. If it needs to be initialized, please do it before to pass
        # it as the argument of this method.
        #
        # At the runtime, the middleware be invoked with the raw Rack env.
        #
        # Multiple middlewares can be employed, just by using multiple times
        # this method.
        #
        # @param middleware [#call] A Rack middleware
        #
        # @since 0.2.0
        #
        # @see Lotus::Action::Callbacks::ClassMethods#before
        #
        # @example Class Middleware
        #   require 'lotus/controller'
        #
        #   module Sessions
        #     class Create
        #       include Lotus::Action
        #       use OmniAuth
        #
        #       def call(params)
        #         # ...
        #       end
        #     end
        #   end
        #
        # @example Instance Middleware
        #   require 'lotus/controller'
        #
        #   module Sessions
        #     class Create
        #       include Lotus::Controller
        #       use XMiddleware.new('x', 123)
        #
        #       def call(params)
        #         # ...
        #       end
        #     end
        #   end
        def use(middleware)
          before do |params|
            middleware.call(params.env)
          end
        end
      end

      protected

      def requires_no_body?
        Lotus::Http::Status.requires_no_body?(@_status)
      end

      # Gets the headers from the response
      #
      # @return [Hash] the HTTP headers from the response
      #
      # @since 0.1.0
      #
      # @example
      #   require 'lotus/controller'
      #
      #   class Show
      #     include Lotus::Action
      #
      #     def call(params)
      #       # ...
      #       self.headers            # => { ... }
      #       self.headers.merge!({'X-Custom' => 'OK'})
      #     end
      #   end
      def headers
        @headers
      end

      # Returns a serialized Rack response (Array), according to the current
      #   status code, headers, and body.
      #
      # @return [Array] the serialized response
      #
      # @since 0.1.0
      # @api private
      #
      # @see Lotus::Action::Rack::DEFAULT_RESPONSE_CODE
      # @see Lotus::Action::Rack::DEFAULT_RESPONSE_BODY
      # @see Lotus::Action::Rack#status=
      # @see Lotus::Action::Rack#headers
      # @see Lotus::Action::Rack#body=
      def response
        [ @_status || DEFAULT_RESPONSE_CODE, headers, @_body || DEFAULT_RESPONSE_BODY.dup ]
      end

      # Calculates an unique ID for the current request
      #
      # @return [String] The unique ID
      #
      # @since 0.3.0
      def request_id
        # FIXME make this number configurable and document the probabilities of clashes
        @request_id ||= SecureRandom.hex(DEFAULT_REQUEST_ID_LENGTH)
      end

      # Returns a Lotus specialized rack request
      #
      # @return [Lotus::Action::Request] The request
      #
      # @since 0.3.1
      #
      # @example
      #   require 'lotus/controller'
      #
      #   class Create
      #     include Lotus::Action
      #
      #     def call(params)
      #       ip     = request.ip
      #       secure = request.ssl?
      #     end
      #   end
      def request
        @request ||= ::Lotus::Action::Request.new(@_env)
      end

      private

      # Sets the HTTP status code for the response
      #
      # @param status [Fixnum] an HTTP status code
      # @return [void]
      #
      # @since 0.1.0
      #
      # @example
      #   require 'lotus/controller'
      #
      #   class Create
      #     include Lotus::Action
      #
      #     def call(params)
      #       # ...
      #       self.status = 201
      #     end
      #   end
      def status=(status)
        @_status = status
      end

      # Sets the body of the response
      #
      # @param body [String] the body of the response
      # @return [void]
      #
      # @since 0.1.0
      #
      # @example
      #   require 'lotus/controller'
      #
      #   class Show
      #     include Lotus::Action
      #
      #     def call(params)
      #       # ...
      #       self.body = 'Hi!'
      #     end
      #   end
      def body=(body)
        body   = Array(body) unless body.respond_to?(:each)
        @_body = body
      end
    end
  end
end<|MERGE_RESOLUTION|>--- conflicted
+++ resolved
@@ -1,9 +1,5 @@
 require 'securerandom'
-<<<<<<< HEAD
 require 'lotus/action/request'
-=======
-require 'lotus/http/status'
->>>>>>> 2b6468f2
 
 module Lotus
   module Action
@@ -30,6 +26,18 @@
       #
       # @see Lotus::Action::Rack#request_id
       DEFAULT_REQUEST_ID_LENGTH = 16
+
+      # The request method
+      #
+      # @since x.x.x
+      # @api private
+      REQUEST_METHOD = 'REQUEST_METHOD'.freeze
+
+      # HEAD request
+      #
+      # @since x.x.x
+      # @api private
+      HEAD = 'HEAD'.freeze
 
       # Override Ruby's hook for modules.
       # It includes basic Lotus::Action modules to the given class.
@@ -97,11 +105,6 @@
       end
 
       protected
-
-      def requires_no_body?
-        Lotus::Http::Status.requires_no_body?(@_status)
-      end
-
       # Gets the headers from the response
       #
       # @return [Hash] the HTTP headers from the response
@@ -218,6 +221,15 @@
         body   = Array(body) unless body.respond_to?(:each)
         @_body = body
       end
+
+      # Check if the current request is a HEAD
+      #
+      # @return [TrueClass,FalseClass] the result of the check
+      #
+      # @since x.x.x
+      def head?
+        @_env[REQUEST_METHOD] == HEAD
+      end
     end
   end
 end